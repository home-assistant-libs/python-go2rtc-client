"""Client library for go2rtc."""

from __future__ import annotations

import logging
from typing import TYPE_CHECKING, Any, Final, Literal

from aiohttp import ClientError, ClientResponse, ClientSession, ClientTimeout
from aiohttp.client import _RequestOptions
from awesomeversion import AwesomeVersion, AwesomeVersionException
from mashumaro.codecs.basic import BasicDecoder
from mashumaro.mixins.dict import DataClassDictMixin
from yarl import URL

from .exceptions import Go2RtcVersionError, handle_error
from .models import ApplicationInfo, Stream, WebRTCSdpAnswer, WebRTCSdpOffer

if TYPE_CHECKING:
    from collections.abc import Mapping

_LOGGER = logging.getLogger(__name__)

_API_PREFIX = "/api"
_MIN_VERSION_SUPPORTED: Final = AwesomeVersion("1.9.5")
_MIN_VERSION_UNSUPPORTED: Final = AwesomeVersion("2.0.0")


class _BaseClient:
    """Base client for go2rtc."""

    def __init__(self, websession: ClientSession, server_url: str) -> None:
        """Initialize Client."""
        self._session = websession
        self._base_url = URL(server_url)

    async def request(
        self,
        method: Literal["GET", "PUT", "POST"],
        path: str,
        *,
        params: Mapping[str, Any] | None = None,
        data: DataClassDictMixin | dict[str, Any] | None = None,
    ) -> ClientResponse:
        """Make a request to the server."""
        url = self._base_url.with_path(path)
        _LOGGER.debug("request[%s] %s", method, url)
        if isinstance(data, DataClassDictMixin):
            data = data.to_dict()
        kwargs = _RequestOptions(timeout=ClientTimeout(total=10))
        if params:
            kwargs["params"] = params
        if data:
            kwargs["json"] = data
        try:
            resp = await self._session.request(method, url, **kwargs)
        except ClientError as err:
            msg = f"Server communication failure: {err}"
            raise ClientError(msg) from err

        resp.raise_for_status()
        return resp


class _ApplicationClient:
    PATH: Final = _API_PREFIX

    def __init__(self, client: _BaseClient) -> None:
        """Initialize Client."""
        self._client = client

    @handle_error
    async def get_info(self) -> ApplicationInfo:
        """Get application info."""
        resp = await self._client.request("GET", self.PATH)
        return ApplicationInfo.from_dict(await resp.json())


class _WebRTCClient:
    """Client for WebRTC module."""

    PATH: Final = _API_PREFIX + "/webrtc"

    def __init__(self, client: _BaseClient) -> None:
        """Initialize Client."""
        self._client = client

    async def _forward_sdp_offer(
        self, stream_name: str, offer: WebRTCSdpOffer, src_or_dst: Literal["src", "dst"]
    ) -> WebRTCSdpAnswer:
        """Forward an SDP offer to the server."""
        resp = await self._client.request(
            "POST",
            self.PATH,
            params={src_or_dst: stream_name},
            data=offer,
        )
        return WebRTCSdpAnswer.from_dict(await resp.json())

    @handle_error
    async def forward_whep_sdp_offer(
        self, source_name: str, offer: WebRTCSdpOffer
    ) -> WebRTCSdpAnswer:
        """Forward an WHEP SDP offer to the server."""
        return await self._forward_sdp_offer(
            source_name,
            offer,
            "src",
        )


_GET_STREAMS_DECODER = BasicDecoder(dict[str, Stream])


class _StreamClient:
    PATH: Final = _API_PREFIX + "/streams"

    def __init__(self, client: _BaseClient) -> None:
        """Initialize Client."""
        self._client = client

    @handle_error
    async def add(self, name: str, sources: str | list[str]) -> None:
        """Add a stream to the server."""
        await self._client.request(
            "PUT",
            self.PATH,
            params={"name": name, "src": sources},
        )

    @handle_error
<<<<<<< HEAD
    async def list(self) -> dict[str, Stream]:
        """List streams registered with the server."""
        resp = await self._client.request("GET", self.PATH)
        return _GET_STREAMS_DECODER.decode(await resp.json())
=======
    async def probe(
        self, stream_name: str, *, audio: str | None = None, video: str | None = None
    ) -> Stream:
        """Probe a stream."""
        params = {"src": stream_name}
        if audio:
            params["audio"] = audio
        if video:
            params["video"] = video
        resp = await self._client.request("GET", self.PATH, params=params)
        return Stream.from_dict(await resp.json())
>>>>>>> 470ec70d


class Go2RtcRestClient:
    """Rest client for go2rtc server."""

    def __init__(self, websession: ClientSession, server_url: str) -> None:
        """Initialize Client."""
        self._client = _BaseClient(websession, server_url)
        self.application: Final = _ApplicationClient(self._client)
        self.streams: Final = _StreamClient(self._client)
        self.webrtc: Final = _WebRTCClient(self._client)

    @handle_error
    async def validate_server_version(self) -> None:
        """Validate the server version is compatible."""
        application_info = await self.application.get_info()
        try:
            version_supported = (
                _MIN_VERSION_SUPPORTED
                <= application_info.version
                < _MIN_VERSION_UNSUPPORTED
            )
        except AwesomeVersionException as err:
            raise Go2RtcVersionError(
                application_info.version if application_info else "unknown",
                _MIN_VERSION_SUPPORTED,
                _MIN_VERSION_UNSUPPORTED,
            ) from err
        if not version_supported:
            raise Go2RtcVersionError(
                application_info.version,
                _MIN_VERSION_SUPPORTED,
                _MIN_VERSION_UNSUPPORTED,
            )<|MERGE_RESOLUTION|>--- conflicted
+++ resolved
@@ -128,12 +128,12 @@
         )
 
     @handle_error
-<<<<<<< HEAD
     async def list(self) -> dict[str, Stream]:
         """List streams registered with the server."""
         resp = await self._client.request("GET", self.PATH)
         return _GET_STREAMS_DECODER.decode(await resp.json())
-=======
+
+    @handle_error
     async def probe(
         self, stream_name: str, *, audio: str | None = None, video: str | None = None
     ) -> Stream:
@@ -145,7 +145,6 @@
             params["video"] = video
         resp = await self._client.request("GET", self.PATH, params=params)
         return Stream.from_dict(await resp.json())
->>>>>>> 470ec70d
 
 
 class Go2RtcRestClient:
