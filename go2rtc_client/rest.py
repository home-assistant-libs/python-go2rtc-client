"""Client library for go2rtc."""

from __future__ import annotations

import logging
from typing import TYPE_CHECKING, Any, Final, Literal

from aiohttp import ClientError, ClientResponse, ClientSession
from aiohttp.client import _RequestOptions
from awesomeversion import AwesomeVersion
from mashumaro.codecs.basic import BasicDecoder
from mashumaro.mixins.dict import DataClassDictMixin
from yarl import URL

<<<<<<< HEAD
from .models import ApplicationInfo, Stream, WebRTCSdpAnswer, WebRTCSdpOffer
=======
from .exceptions import handle_error
from .models import Stream, WebRTCSdpAnswer, WebRTCSdpOffer
>>>>>>> 2b1f6dbf

if TYPE_CHECKING:
    from collections.abc import Mapping

_LOGGER = logging.getLogger(__name__)

_API_PREFIX = "/api"
_SUPPORTED_VERSION: Final = AwesomeVersion("1.9.4")


class _BaseClient:
    """Base client for go2rtc."""

    def __init__(self, websession: ClientSession, server_url: str) -> None:
        """Initialize Client."""
        self._session = websession
        self._base_url = URL(server_url)

    async def request(
        self,
        method: Literal["GET", "PUT", "POST"],
        path: str,
        *,
        params: Mapping[str, Any] | None = None,
        data: DataClassDictMixin | dict[str, Any] | None = None,
    ) -> ClientResponse:
        """Make a request to the server."""
        url = self._base_url.with_path(path)
        _LOGGER.debug("request[%s] %s", method, url)
        if isinstance(data, DataClassDictMixin):
            data = data.to_dict()
        kwargs = _RequestOptions({})
        if params:
            kwargs["params"] = params
        if data:
            kwargs["json"] = data
        try:
            resp = await self._session.request(method, url, **kwargs)
        except ClientError as err:
            msg = f"Server communication failure: {err}"
            raise ClientError(msg) from err

        resp.raise_for_status()
        return resp


class _ApplicationClient:
    PATH: Final = _API_PREFIX

    def __init__(self, client: _BaseClient) -> None:
        """Initialize Client."""
        self._client = client

    async def get_info(self) -> ApplicationInfo:
        """Get application info."""
        resp = await self._client.request("GET", self.PATH)
        return ApplicationInfo.from_dict(await resp.json())


class _WebRTCClient:
    """Client for WebRTC module."""

    PATH: Final = _API_PREFIX + "/webrtc"

    def __init__(self, client: _BaseClient) -> None:
        """Initialize Client."""
        self._client = client

    async def _forward_sdp_offer(
        self, stream_name: str, offer: WebRTCSdpOffer, src_or_dst: Literal["src", "dst"]
    ) -> WebRTCSdpAnswer:
        """Forward an SDP offer to the server."""
        resp = await self._client.request(
            "POST",
            self.PATH,
            params={src_or_dst: stream_name},
            data=offer,
        )
        return WebRTCSdpAnswer.from_dict(await resp.json())

    @handle_error
    async def forward_whep_sdp_offer(
        self, source_name: str, offer: WebRTCSdpOffer
    ) -> WebRTCSdpAnswer:
        """Forward an WHEP SDP offer to the server."""
        return await self._forward_sdp_offer(
            source_name,
            offer,
            "src",
        )


_GET_STREAMS_DECODER = BasicDecoder(dict[str, Stream])


class _StreamClient:
    PATH: Final = _API_PREFIX + "/streams"

    def __init__(self, client: _BaseClient) -> None:
        """Initialize Client."""
        self._client = client

    @handle_error
    async def list(self) -> dict[str, Stream]:
        """List streams registered with the server."""
        resp = await self._client.request("GET", self.PATH)
        return _GET_STREAMS_DECODER.decode(await resp.json())

    @handle_error
    async def add(self, name: str, source: str) -> None:
        """Add a stream to the server."""
        await self._client.request(
            "PUT",
            self.PATH,
            params={"name": name, "src": source},
        )


class Go2RtcRestClient:
    """Rest client for go2rtc server."""

    def __init__(self, websession: ClientSession, server_url: str) -> None:
        """Initialize Client."""
        self._client = _BaseClient(websession, server_url)
        self.application: Final = _ApplicationClient(self._client)
        self.streams: Final = _StreamClient(self._client)
        self.webrtc: Final = _WebRTCClient(self._client)

    async def validate_server_version(self) -> bool:
        """Validate the server version is compatible."""
        application_info = await self.application.get_info()
        return application_info.version == _SUPPORTED_VERSION<|MERGE_RESOLUTION|>--- conflicted
+++ resolved
@@ -12,12 +12,8 @@
 from mashumaro.mixins.dict import DataClassDictMixin
 from yarl import URL
 
-<<<<<<< HEAD
+from .exceptions import handle_error
 from .models import ApplicationInfo, Stream, WebRTCSdpAnswer, WebRTCSdpOffer
-=======
-from .exceptions import handle_error
-from .models import Stream, WebRTCSdpAnswer, WebRTCSdpOffer
->>>>>>> 2b1f6dbf
 
 if TYPE_CHECKING:
     from collections.abc import Mapping
